# coding=utf-8
import math
<<<<<<< HEAD
import os
from ctypes import byref
=======

from pyglet.gl import GLubyte

from . import logger
>>>>>>> f471e0aa

import numpy as np
import pyglet
from pyglet import gl

from . import logger
from .utils import get_file_path


class Texture:
    """
    Manage the caching of textures, and texture randomization
    """

    # List of textures available for a given path
    tex_paths = {}

    # Cache of textures
    tex_cache = {}

    @classmethod
<<<<<<< HEAD
    def get(cls, tex_name, rng=None):
        paths = cls.tex_paths.get(tex_name, [])
=======
    def get(self, tex_name, rng=None, segment=False):
        paths = self.tex_paths.get(tex_name, [])
>>>>>>> f471e0aa

        # Get an inventory of the existing texture files
        if len(paths) == 0:
            for i in range(1, 10):
                path = get_file_path('textures', '%s_%d' % (tex_name, i), 'png')
                if not os.path.exists(path):
                    break
                paths.append(path)

        assert len(paths) > 0, 'failed to load textures for name "%s"' % tex_name

        if rng:
            path_idx = rng.randint(0, len(paths))
            path = paths[path_idx]
        else:
            path = paths[0]

<<<<<<< HEAD
        if path not in cls.tex_cache:
            cls.tex_cache[path] = Texture(load_texture(path))
=======
        oldpath = path
        if segment:
            path = path+".SEGMENTED"

        if path not in self.tex_cache:
            self.tex_cache[path] = Texture(load_texture(oldpath, segment), tex_name=tex_name, rng=rng)
>>>>>>> f471e0aa

        return cls.tex_cache[path]

    def __init__(self, tex, tex_name, rng):
        assert not isinstance(tex, str)
        self.tex = tex
        self.tex_name = tex_name
        self.rng = rng

<<<<<<< HEAD
    def bind(self):

        gl.glBindTexture(self.tex.target, self.tex.id)


def load_texture(tex_path):
=======
    def bind(self, segment=False):
        from pyglet import gl
        if segment:
             self = Texture.get(self.tex_name, self.rng, True)

        gl.glBindTexture(self.tex.target, self.tex.id)

def should_segment_out(tex_path):
    for yes in ["sign", "trafficlight", "asphalt"]:
        if yes in tex_path:
            return True
    for no in ["left", "right", "way", "curve", "straight"]:
        if no in tex_path:
            return False
    return True

# segment_into_black controls what type of segmentation we apply: for tiles and all ground textures, replacing
# unimportant stuff with black is a good idea. For other things, replacing it with transparency is good too (for
# example, we don't want black traffic lights, because they go over the roads, and they'd cut our view of things).
def load_texture(tex_path, segment=False, segment_into_color=[0,0,0]):
    from pyglet import gl
>>>>>>> f471e0aa
    logger.debug('loading texture "%s"' % os.path.basename(tex_path))
    img = pyglet.image.load(tex_path)

    if segment:
        if should_segment_out(tex_path):  # replace all by 'segment_into_color'
            # https://gamedev.stackexchange.com/questions/55945/how-to-draw-image-in-memory-manually-in-pyglet
            to_fill = np.ones((img.height, img.width), dtype=int)
            to_fill = np.kron(to_fill, np.array(segment_into_color, dtype=int))
            to_fill = list(to_fill.flatten())
            rawData = (GLubyte * len(to_fill))(*to_fill)
            img = pyglet.image.ImageData(img.width, img.height, 'RGB', rawData)
        else:  # replace asphalt by black
            # https://gist.github.com/nkymut/1cb40ea6ae4de0cf9ded7332f1ca0d55
            import cv2
            import pyglet
            import cv2
            from PIL import Image

            im = cv2.imread(tex_path, cv2.IMREAD_UNCHANGED)

            hsv = cv2.cvtColor(im, cv2.COLOR_BGR2HSV)

            # Threshold of blue in HSV space

            lower = np.array([0, 0, 0], dtype="uint8")
            upper = np.array([179, 100, 160], dtype="uint8")
            mask = cv2.inRange(hsv, lower, upper)
            mask = cv2.bitwise_not(mask)

            kernel1 = np.array([[0, 0, 0],
                                [0, 1, 0],
                                [0, 0, 0]], np.uint8)
            kernel2 = np.array([[1, 1, 1],
                                [1, 0, 1],
                                [1, 1, 1]], np.uint8)
            hitormiss1 = cv2.morphologyEx(mask, cv2.MORPH_ERODE, kernel1)
            hitormiss2 = cv2.morphologyEx(hitormiss1, cv2.MORPH_ERODE, kernel2)
            mask = cv2.bitwise_and(hitormiss1, hitormiss2)

            result = cv2.bitwise_and(hsv, hsv, mask=mask)
            im = cv2.cvtColor(result, cv2.COLOR_HSV2BGR)

            rows, cols, channels = im.shape

            raw_img = Image.fromarray(im).tobytes()

            top_to_bottom_flag = -1
            bytes_per_row = channels * cols
            img = pyglet.image.ImageData(width=cols,
                                         height=rows,
                                         format="BGR",
                                         data=raw_img,
                                         pitch=top_to_bottom_flag * bytes_per_row)

    tex = img.get_texture()
    gl.glEnable(tex.target)
    gl.glBindTexture(tex.target, tex.id)
    gl.glTexImage2D(
        gl.GL_TEXTURE_2D,
        0,
        gl.GL_RGB,
        img.width,
        img.height,
        0,
        gl.GL_RGBA,
        gl.GL_UNSIGNED_BYTE,
        img.get_image_data().get_data('RGBA', img.width * 4)
    )

    return tex


def create_frame_buffers(width, height, num_samples):
    """Create the frame buffer objects"""

    # Create a frame buffer (rendering target)
    multi_fbo = gl.GLuint(0)
    gl.glGenFramebuffers(1, byref(multi_fbo))
    gl.glBindFramebuffer(gl.GL_FRAMEBUFFER, multi_fbo)

    # The try block here is because some OpenGL drivers
    # (Intel GPU drivers on macbooks in particular) do not
    # support multisampling on frame buffer objects
    try:
        # Create a multisampled texture to render into
        fbTex = gl.GLuint(0)
        gl.glGenTextures(1, byref(fbTex))
        gl.glBindTexture(gl.GL_TEXTURE_2D_MULTISAMPLE, fbTex)
        gl.glTexImage2DMultisample(
            gl.GL_TEXTURE_2D_MULTISAMPLE,
            num_samples,
            gl.GL_RGBA32F,
            width,
            height,
            True
        )
        gl.glFramebufferTexture2D(
            gl.GL_FRAMEBUFFER,
            gl.GL_COLOR_ATTACHMENT0,
            gl.GL_TEXTURE_2D_MULTISAMPLE,
            fbTex,
            0
        )

        # Attach a multisampled depth buffer to the FBO
        depth_rb = gl.GLuint(0)
        gl.glGenRenderbuffers(1, byref(depth_rb))
        gl.glBindRenderbuffer(gl.GL_RENDERBUFFER, depth_rb)
        gl.glRenderbufferStorageMultisample(gl.GL_RENDERBUFFER, num_samples, gl.GL_DEPTH_COMPONENT, width, height)
        gl.glFramebufferRenderbuffer(gl.GL_FRAMEBUFFER, gl.GL_DEPTH_ATTACHMENT, gl.GL_RENDERBUFFER, depth_rb)

    except:
        logger.debug('Falling back to non-multisampled frame buffer')

        # Create a plain texture texture to render into
        fbTex = gl.GLuint(0)
        gl.glGenTextures(1, byref(fbTex))
        gl.glBindTexture(gl.GL_TEXTURE_2D, fbTex)
        gl.glTexImage2D(
            gl.GL_TEXTURE_2D,
            0,
            gl.GL_RGBA,
            width,
            height,
            0,
            gl.GL_RGBA,
            gl.GL_FLOAT,
            None
        )
        gl.glFramebufferTexture2D(
            gl.GL_FRAMEBUFFER,
            gl.GL_COLOR_ATTACHMENT0,
            gl.GL_TEXTURE_2D,
            fbTex,
            0
        )

        # Attach depth buffer to FBO
        depth_rb = gl.GLuint(0)
        gl.glGenRenderbuffers(1, byref(depth_rb))
        gl.glBindRenderbuffer(gl.GL_RENDERBUFFER, depth_rb)
        gl.glRenderbufferStorage(gl.GL_RENDERBUFFER, gl.GL_DEPTH_COMPONENT, width, height)
        gl.glFramebufferRenderbuffer(gl.GL_FRAMEBUFFER, gl.GL_DEPTH_ATTACHMENT, gl.GL_RENDERBUFFER, depth_rb)

    # Sanity check

    if pyglet.options['debug_gl']:
        res = gl.glCheckFramebufferStatus(gl.GL_FRAMEBUFFER)
        assert res == gl.GL_FRAMEBUFFER_COMPLETE

    # Create the frame buffer used to resolve the final render
    final_fbo = gl.GLuint(0)
    gl.glGenFramebuffers(1, byref(final_fbo))
    gl.glBindFramebuffer(gl.GL_FRAMEBUFFER, final_fbo)

    # Create the texture used to resolve the final render
    fbTex = gl.GLuint(0)
    gl.glGenTextures(1, byref(fbTex))
    gl.glBindTexture(gl.GL_TEXTURE_2D, fbTex)
    gl.glTexImage2D(
        gl.GL_TEXTURE_2D,
        0,
        gl.GL_RGBA,
        width,
        height,
        0,
        gl.GL_RGBA,
        gl.GL_FLOAT,
        None
    )
    gl.glFramebufferTexture2D(
        gl.GL_FRAMEBUFFER,
        gl.GL_COLOR_ATTACHMENT0,
        gl.GL_TEXTURE_2D,
        fbTex,
        0
    )

    if pyglet.options['debug_gl']:
        res = gl.glCheckFramebufferStatus(gl.GL_FRAMEBUFFER)
        assert res == gl.GL_FRAMEBUFFER_COMPLETE

    # Enable depth testing
    gl.glEnable(gl.GL_DEPTH_TEST)

    # Unbind the frame buffer
    gl.glBindFramebuffer(gl.GL_FRAMEBUFFER, 0)

    return multi_fbo, final_fbo


def rotate_point(px, py, cx, cy, theta):
    """
    Rotate a 2D point around a center
    """

    dx = px - cx
    dy = py - cy

    new_dx = dx * math.cos(theta) + dy * math.sin(theta)
    new_dy = dy * math.cos(theta) - dx * math.sin(theta)

    return cx + new_dx, cy + new_dy


def gen_rot_matrix(axis, angle):
    """
    Rotation matrix for a counterclockwise rotation around the given axis
    """

    axis = axis / math.sqrt(np.dot(axis, axis))
    a = math.cos(angle / 2.0)
    b, c, d = -axis * math.sin(angle / 2.0)

    return np.array([
        [a * a + b * b - c * c - d * d, 2 * (b * c - a * d), 2 * (b * d + a * c)],
        [2 * (b * c + a * d), a * a + c * c - b * b - d * d, 2 * (c * d - a * b)],
        [2 * (b * d - a * c), 2 * (c * d + a * b), a * a + d * d - b * b - c * c]
    ])


def bezier_point(cps, t):
    """
    Cubic Bezier curve interpolation
    B(t) = (1-t)^3 * P0 + 3t(1-t)^2 * P1 + 3t^2(1-t) * P2 + t^3 * P3
    """

    p = ((1 - t) ** 3) * cps[0, :]
    p += 3 * t * ((1 - t) ** 2) * cps[1, :]
    p += 3 * (t ** 2) * (1 - t) * cps[2, :]
    p += (t ** 3) * cps[3, :]

    return p


def bezier_tangent(cps, t):
    """
    Tangent of a cubic Bezier curve (first order derivative)
    B'(t) = 3(1-t)^2(P1-P0) + 6(1-t)t(P2-P1) + 3t^2(P3-P2)
    """

    p = 3 * ((1 - t) ** 2) * (cps[1, :] - cps[0, :])
    p += 6 * (1 - t) * t * (cps[2, :] - cps[1, :])
    p += 3 * (t ** 2) * (cps[3, :] - cps[2, :])

    norm = np.linalg.norm(p)
    p /= norm

    return p


def bezier_closest(cps, p, t_bot=0, t_top=1, n=8):
    mid = (t_bot + t_top) * 0.5

    if n == 0:
        return mid

    p_bot = bezier_point(cps, t_bot)
    p_top = bezier_point(cps, t_top)

    d_bot = np.linalg.norm(p_bot - p)
    d_top = np.linalg.norm(p_top - p)

    if d_bot < d_top:
        return bezier_closest(cps, p, t_bot, mid, n - 1)

    return bezier_closest(cps, p, mid, t_top, n - 1)


def bezier_draw(cps, n=20, red=False):

    pts = [bezier_point(cps, i / (n - 1)) for i in range(0, n)]
    gl.glBegin(gl.GL_LINE_STRIP)

    if red:
        gl.glColor3f(1, 0, 0)
    else:
        gl.glColor3f(0, 0, 1)

    for i, p in enumerate(pts):
        gl.glVertex3f(*p)

    gl.glEnd()
    gl.glColor3f(1, 1, 1)<|MERGE_RESOLUTION|>--- conflicted
+++ resolved
@@ -1,14 +1,11 @@
 # coding=utf-8
 import math
-<<<<<<< HEAD
 import os
 from ctypes import byref
-=======
 
 from pyglet.gl import GLubyte
 
 from . import logger
->>>>>>> f471e0aa
 
 import numpy as np
 import pyglet
@@ -30,13 +27,8 @@
     tex_cache = {}
 
     @classmethod
-<<<<<<< HEAD
-    def get(cls, tex_name, rng=None):
-        paths = cls.tex_paths.get(tex_name, [])
-=======
     def get(self, tex_name, rng=None, segment=False):
         paths = self.tex_paths.get(tex_name, [])
->>>>>>> f471e0aa
 
         # Get an inventory of the existing texture files
         if len(paths) == 0:
@@ -54,17 +46,12 @@
         else:
             path = paths[0]
 
-<<<<<<< HEAD
-        if path not in cls.tex_cache:
-            cls.tex_cache[path] = Texture(load_texture(path))
-=======
         oldpath = path
         if segment:
             path = path+".SEGMENTED"
 
         if path not in self.tex_cache:
             self.tex_cache[path] = Texture(load_texture(oldpath, segment), tex_name=tex_name, rng=rng)
->>>>>>> f471e0aa
 
         return cls.tex_cache[path]
 
@@ -74,14 +61,6 @@
         self.tex_name = tex_name
         self.rng = rng
 
-<<<<<<< HEAD
-    def bind(self):
-
-        gl.glBindTexture(self.tex.target, self.tex.id)
-
-
-def load_texture(tex_path):
-=======
     def bind(self, segment=False):
         from pyglet import gl
         if segment:
@@ -103,7 +82,6 @@
 # example, we don't want black traffic lights, because they go over the roads, and they'd cut our view of things).
 def load_texture(tex_path, segment=False, segment_into_color=[0,0,0]):
     from pyglet import gl
->>>>>>> f471e0aa
     logger.debug('loading texture "%s"' % os.path.basename(tex_path))
     img = pyglet.image.load(tex_path)
 
