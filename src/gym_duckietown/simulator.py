--- conflicted
+++ resolved
@@ -1427,13 +1427,8 @@
             done_code = 'in-progress'
         return DoneRewardInfo(done=done, done_why=msg, reward=reward, done_code=done_code)
 
-<<<<<<< HEAD
-    def _render_img(self, width: int, height: int, multi_fbo,
-                    final_fbo, img_array, top_down: bool = True) -> np.array:
-=======
     def _render_img(self, width, height, multi_fbo,
                     final_fbo, img_array, top_down=True, segment=False):
->>>>>>> f471e0aa
         """
         Render an image of the environment into a frame buffer
         Produce a numpy RGB array image as output
@@ -1447,8 +1442,6 @@
         # pyglet.gl._shadow_window.switch_to()
         self.shadow_window.switch_to()
 
-<<<<<<< HEAD
-=======
         from pyglet import gl
 
         if segment:
@@ -1461,7 +1454,6 @@
             gl.glEnable(gl.GL_COLOR_MATERIAL)
 
 
->>>>>>> f471e0aa
         # Bind the multisampled frame buffer
         gl.glEnable(gl.GL_MULTISAMPLE)
         gl.glBindFramebuffer(gl.GL_FRAMEBUFFER, multi_fbo)
@@ -1469,13 +1461,8 @@
 
         # Clear the color and depth buffers
 
-<<<<<<< HEAD
-        c0, c1, c2 = self.horizon_color
-        gl.glClearColor(c0 * DIM, c1 * DIM, c2 * DIM, 1.0)
-=======
         c0, c1, c2 = self.horizon_color if not segment else [255,0,255]
         gl.glClearColor(c0, c1, c2, 1.0)
->>>>>>> f471e0aa
         gl.glClearDepth(1.0)
         gl.glClear(gl.GL_COLOR_BUFFER_BIT | gl.GL_DEPTH_BUFFER_BIT)
 
@@ -1661,24 +1648,12 @@
 
         return img_array
 
-<<<<<<< HEAD
-    def render_obs(self) -> np.ndarray:
-=======
     def render_obs(self, segment=False):
->>>>>>> f471e0aa
         """
         Render an observation from the point of view of the agent
         """
 
         observation = self._render_img(
-<<<<<<< HEAD
-            self.camera_width,
-            self.camera_height,
-            self.multi_fbo,
-            self.final_fbo,
-            self.img_array,
-            top_down=False
-=======
                 self.camera_width,
                 self.camera_height,
                 self.multi_fbo,
@@ -1686,7 +1661,6 @@
                 self.img_array,
                 top_down=False,
                 segment=segment
->>>>>>> f471e0aa
         )
 
         # self.undistort - for UndistortWrapper
@@ -1709,14 +1683,6 @@
         top_down = mode == 'top_down'
         # Render the image
         img = self._render_img(
-<<<<<<< HEAD
-            WINDOW_WIDTH,
-            WINDOW_HEIGHT,
-            self.multi_fbo_human,
-            self.final_fbo_human,
-            self.img_array_human,
-            top_down=top_down
-=======
                 WINDOW_WIDTH,
                 WINDOW_HEIGHT,
                 self.multi_fbo_human,
@@ -1724,7 +1690,6 @@
                 self.img_array_human,
                 top_down=top_down,
                 segment=segment
->>>>>>> f471e0aa
         )
 
         # self.undistort - for UndistortWrapper
