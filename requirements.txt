--- conflicted
+++ resolved
@@ -1,11 +1,5 @@
-<<<<<<< HEAD
-pyglet<=1.5.0
-gym<=0.17.1
-
-=======
 pyglet
 gym>=0.9.0
->>>>>>> d8f9474e
 numpy>=1.10.0
 
 pyzmq>=16.0.0
